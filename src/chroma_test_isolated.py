--- conflicted
+++ resolved
@@ -100,25 +100,6 @@
         if isinstance(tags, str):
             tags = [tags]
         elif not isinstance(tags, list):
-<<<<<<< HEAD
-            raise ValueError("Tags must be a string or list of strings")
-            
-        # Ensure all elements are strings and remove any invalid ones    
-        sanitized = []
-        for tag in tags:
-            if not isinstance(tag, str):
-                continue
-            tag = tag.strip()
-            if tag:
-                sanitized.append(tag)
-                
-        logger.error(f"**************Sanitized: {json.dumps(sanitized)}")
-        # Convert to JSON string
-        return json.dumps(sanitized)
-
-    def _format_metadata_for_chroma(self, memory: Memory) -> dict:
-        """Formats metadata for ChromaDB, ensuring no list types are included."""
-=======
             logger.warning(f"Invalid tag format: {type(tags)}. Expected string or list.")
             return []
 
@@ -127,7 +108,6 @@
 
     def _format_metadata_for_chroma(self, memory: Memory) -> Dict[str, Any]:
         """Formats metadata for ChromaDB."""
->>>>>>> 944ceec8
         metadata = {
             "type": memory.memory_type,
             "content_hash": memory.content_hash,
@@ -187,48 +167,6 @@
             )
             return True, None
         except Exception as e:
-<<<<<<< HEAD
-            logger.error(f"Error storing memory: {str(e)}")
-            return False
-        
-    async def search_by_tag(self, tags: List[str]) -> List[Memory]:
-       """Retrieves memories that match any of the specified tags."""
-       try:
-           results = self.collection.get(
-               include=["metadatas", "documents"]
-           )
-
-           memories = []
-           if results["ids"]:
-               for i, doc in enumerate(results["documents"]):
-                   memory_meta = results["metadatas"][i]
-                    
-                    # Deserialize tags from the string
-                   try:
-                       retrieved_tags_string = memory_meta.get("tags", "[]")
-                       retrieved_tags = json.loads(retrieved_tags_string)
-                   except json.JSONDecodeError:
-                        retrieved_tags = [] # Handle the case where the stored tags are not valid JSON
-                    
-                   # Check if any of the searched tags are in the retrieved tags list
-                   if any(tag in retrieved_tags for tag in tags):
-                       memory = Memory(
-                           content=doc,
-                           content_hash=memory_meta["content_hash"],
-                           tags=retrieved_tags,
-                           memory_type=memory_meta.get("type")
-                        )
-                       memories.append(memory)
-            
-           return memories
-        
-       except Exception as e:
-           logger.error(f"Error searching by tags: {e}")
-           return []
-    
-    async def delete_by_tag(self, tag: str) -> Tuple[int, str]:
-        """Deletes memories that match the specified tag."""
-=======
             logger.exception("Error storing memory:")
             return False, str(e)
 
@@ -261,7 +199,6 @@
 
     async def delete_by_tag(self, tag: str) -> Tuple[int, Optional[str]]:
         """Deletes memories with the specified tag."""
->>>>>>> 944ceec8
         try:
             results = self.collection.get(include=["metadatas"])
             ids_to_delete = []
@@ -346,12 +283,7 @@
             if results.get("ids"): # Check if there are any results before iterating
                 for i, meta in enumerate(results["metadatas"]):
                     try:
-<<<<<<< HEAD
-                        retrieved_tags_string = meta.get("tags", "[]")
-                        retrieved_tags = json.loads(retrieved_tags_string)
-=======
                         retrieved_tags = json.loads(meta.get("tags", "[]"))
->>>>>>> 944ceec8
                     except json.JSONDecodeError:
                         retrieved_tags = []
                         logger.warning(f"Invalid JSON in tags metadata: {meta.get('tags')}")
@@ -423,42 +355,6 @@
 async def main():
     storage = ChromaMemoryStorage()
 
-<<<<<<< HEAD
-    # Sample data
-    memories_data = [
-        {
-            "content": "Meeting with team tomorrow at 10 AM",
-            "memory_type": "calendar",
-            "tags_str": "meeting,important"
-        },
-        {
-            "content": "Review ML model performance metrics",
-            "memory_type": "todo",
-            "tags_str": "ml,review"
-        },
-        {
-            "content": "Backup the database weekly",
-            "memory_type": "reminder",
-            "tags_str": "backup,database"
-        },
-        {
-            "content": "Another meeting",
-            "memory_type": "calendar",
-            "tags_str": "meeting,test"
-        }
-    ]
-
-    stored_memories = []
-    for data in memories_data:
-       tags = [tag.strip() for tag in data.get("tags_str", "").split(",") if tag.strip()]
-       memory = Memory(
-            content=data["content"],
-            content_hash=generate_content_hash(data["content"], data),
-            tags=tags,
-            memory_type=data["memory_type"],
-           metadata = {"tags":storage.sanitized(tags), **data}
-        )
-=======
     today = datetime.today()
     yesterday = today - timedelta(days=1)
     two_days_ago = today - timedelta(days=2)
@@ -477,7 +373,6 @@
         {"content": "Tomorrow's memory", "memory_type": "test", "tags": ["test"], "date": tomorrow},
         {"content": "Old Important memory", "memory_type": "test", "tags": ["important"], "date": two_days_ago}
     ] # checking for different tag formats even if it's not a list or string
->>>>>>> 944ceec8
 
     for data in mem_data:
         tags = storage.sanitize_tags(data["tags"]) # Sanitize before creating the hash
